--- conflicted
+++ resolved
@@ -84,17 +84,9 @@
 
     """
     def __init__(self, hosts='127.0.0.1:2181',
-<<<<<<< HEAD
-                 timeout=10.0, client_id=None, max_retries=None,
-                 retry_delay=0.1, retry_backoff=2, retry_jitter=0.8,
-                 retry_max_delay=3600, handler=None, default_acl=None,
-                 auth_data=None, read_only=None, randomize_hosts=True,
-                 logger=None):
-=======
                  timeout=10.0, client_id=None, handler=None, default_acl=None,
                  auth_data=None, read_only=None, randomize_hosts=True,
-                 retry=None, **kwargs):
->>>>>>> 806ce501
+                 retry=None, logger=None, **kwargs):
         """Create a :class:`KazooClient` instance. All time arguments
         are in seconds.
 
